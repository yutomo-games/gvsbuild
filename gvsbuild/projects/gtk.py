#  Copyright (C) 2016 - Yevgen Muntyan
#  Copyright (C) 2016 - Ignacio Casal Quinteiro
#  Copyright (C) 2016 - Arnavion
#
#  This program is free software; you can redistribute it and/or modify
#  it under the terms of the GNU General Public License as published by
#  the Free Software Foundation; either version 2 of the License, or
#  (at your option) any later version.
#
#  This program is distributed in the hope that it will be useful,
#  but WITHOUT ANY WARRANTY; without even the implied warranty of
#  MERCHANTABILITY or FITNESS FOR A PARTICULAR PURPOSE.  See the
#  GNU General Public License for more details.
#
#  You should have received a copy of the GNU General Public License
#  along with this program; if not, see <http://www.gnu.org/licenses/>.

import glob
import os

from gvsbuild.utils.base_builders import MakeGir, Meson
from gvsbuild.utils.base_expanders import Tarball
from gvsbuild.utils.base_project import Project, project_add


class Project_gtk_base(Tarball, Project, MakeGir):
    def make_all_mo(self):
        if self.name == "gtk2":
            mo = "gtk20.mo"
        elif self.name == "gtk3":
            mo = "gtk30.mo"
        else:
            mo = "gtk40.mo"
        localedir = os.path.join(self.pkg_dir, "share", "locale")
        self.push_location(r".\po")
        for fp in glob.glob(os.path.join(self.build_dir, "po", "*.po")):
            f = os.path.basename(fp)
            lcmsgdir = os.path.join(localedir, f[:-3], "LC_MESSAGES")
            self.builder.make_dir(lcmsgdir)
            cmd = " ".join(["msgfmt", "-co", os.path.join(lcmsgdir, mo), f])
            self.builder.exec_cmd(cmd, working_dir=self._get_working_dir())
        self.pop_location()

        self.install(r".\COPYING share\doc\%s" % self.name)


@project_add
class Gtk2(Project_gtk_base):
    def __init__(self):
        Project.__init__(
            self,
<<<<<<< HEAD
            "gtk2",
            archive_url="https://download.gnome.org/sources/gtk+/2.24/gtk+-2.24.31.tar.xz",
            hash="68c1922732c7efc08df4656a5366dcc3afdc8791513400dac276009b40954658",
=======
            "gtk",
            archive_url="https://download.gnome.org/sources/gtk+/2.24/gtk+-2.24.33.tar.xz",
            hash="ac2ac757f5942d318a311a54b0c80b5ef295f299c2a73c632f6bfb1ff49cc6da",
>>>>>>> 514195b6
            dependencies=["atk", "gdk-pixbuf", "pango"],
            patches=[
                "gtk-revert-scrolldc-commit.patch",
                "gtk-bgimg.patch",
                "gtk-accel.patch",
                # https://github.com/hexchat/hexchat/issues/1007
                "gtk-multimonitor.patch",
                # https://github.com/hexchat/hexchat/issues/2077
                "0001-GDK-W32-Remove-WS_EX_LAYERED-from-an-opaque-window.patch",
            ],
        )
        if Project.opts.enable_gi:
            self.add_dependency("gobject-introspection")

    def build(self):
        self.builder.mod_env("INCLUDE", f"{self.builder.gtk_dir}\\include\\harfbuzz")
        self.exec_msbuild_gen(r"build\win32", "gtk+.sln", add_pars="/p:UseEnv=True")

        self.make_all_mo()

    def post_install(self):
        if Project.opts.enable_gi:
            self.builder.mod_env("INCLUDE", f"{self.builder.gtk_dir}\\include\\cairo")
            self.builder.mod_env(
                "INCLUDE", f"{self.builder.gtk_dir}\\include\\harfbuzz"
            )
            self.make_single_gir("gtk2", prj_dir="gtk2")


@project_add
class Gtk3(Tarball, Meson):
    def __init__(self):
        Project.__init__(
            self,
            "gtk3",
            prj_dir="gtk3",
            archive_url="https://download.gnome.org/sources/gtk%2B/3.24/gtk%2B-3.24.33.tar.xz",
            hash="588b06522e25d1579e989b6f9d8a1bdbf2fe13cde01a04e904ff346a225e7801",
            dependencies=["atk", "gdk-pixbuf", "pango", "libepoxy"],
            patches=[
                "gtk_update_icon_cache.patch",
            ],
        )
        if self.opts.enable_gi:
            self.add_dependency("gobject-introspection")
            enable_gi = "true"
        else:
            enable_gi = "false"

        self.add_param(f"-Dintrospection={enable_gi}")

    def build(self):
        Meson.build(self, meson_params="-Dtests=false -Ddemos=false -Dexamples=false")

        self.install(r".\COPYING share\doc\gtk3")


@project_add
class Gtk4(Tarball, Meson):
    def __init__(self):
        Project.__init__(
            self,
            "gtk4",
            prj_dir="gtk4",
            archive_url="https://download.gnome.org/sources/gtk/4.6/gtk-4.6.1.tar.xz",
            hash="d85508d21cbbcd63d568a7862af5ecd63b978d7d5799cbe404c91d2389d0ec5f",
            dependencies=["gdk-pixbuf", "pango", "libepoxy", "graphene"],
            patches=[],
        )
        if self.opts.enable_gi:
            self.add_dependency("gobject-introspection")
            enable_gi = "enabled"
        else:
            enable_gi = "disabled"

        self.add_param(f"-Dintrospection={enable_gi}")

    def build(self):
        Meson.build(
            self,
            meson_params="-Dbuild-tests=false -Ddemos=false -Dbuild-examples=false -Dmedia-gstreamer=disabled",
        )

        self.install(r".\COPYING share\doc\gtk4")<|MERGE_RESOLUTION|>--- conflicted
+++ resolved
@@ -49,15 +49,9 @@
     def __init__(self):
         Project.__init__(
             self,
-<<<<<<< HEAD
             "gtk2",
-            archive_url="https://download.gnome.org/sources/gtk+/2.24/gtk+-2.24.31.tar.xz",
-            hash="68c1922732c7efc08df4656a5366dcc3afdc8791513400dac276009b40954658",
-=======
-            "gtk",
             archive_url="https://download.gnome.org/sources/gtk+/2.24/gtk+-2.24.33.tar.xz",
             hash="ac2ac757f5942d318a311a54b0c80b5ef295f299c2a73c632f6bfb1ff49cc6da",
->>>>>>> 514195b6
             dependencies=["atk", "gdk-pixbuf", "pango"],
             patches=[
                 "gtk-revert-scrolldc-commit.patch",
